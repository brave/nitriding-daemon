--- conflicted
+++ resolved
@@ -10,20 +10,13 @@
 )
 
 const (
-<<<<<<< HEAD
-	nonceLen       = 20           // The size of a nonce in bytes.
 	nonceNumDigits = nonceLen * 2 // The number of hex digits in a nonce.
-	maxAttDocLen   = 5000         // A (reasonable?) upper limit for attestation doc lengths.
-=======
-	hashPrefix    = "sha256:"
-	hashSeparator = ";"
->>>>>>> ea48d489
 )
 
 var (
 	errBadForm           = errors.New("failed to parse POST form data")
 	errNoNonce           = errors.New("could not find nonce in URL query parameters")
-	errBadNonceFormat    = fmt.Errorf("unexpected nonce format; must be %d-digit hex string", nonceLen*2)
+	errBadNonceFormat    = fmt.Errorf("unexpected nonce format; must be %d-digit hex string", nonceNumDigits)
 	errFailedAttestation = errors.New("failed to obtain attestation document from hypervisor")
 	errProfilingSet      = errors.New("attestation disabled because profiling is enabled")
 
